from __future__ import annotations

<<<<<<< HEAD
=======
import numpy as np

from sglang.srt.speculative.eagle_utils import EagleDraftInput, EagleVerifyInput

"""
Support different attention backends.
Now there are three backends: FlashInfer, Triton and FlashAttention.
Each backend supports two operators: extend (i.e. prefill with cached prefix) and decode.
"""

>>>>>>> db452760
from dataclasses import dataclass
from typing import TYPE_CHECKING, Optional, Union

import torch

from sglang.srt.configs.model_config import AttentionArch
from sglang.srt.layers.attention.base_attn_backend import AttentionBackend
from sglang.srt.managers.schedule_batch import global_server_args_dict
from sglang.srt.model_executor.forward_batch_info import ForwardBatch, ForwardMode
from sglang.srt.speculative.eagle_utils import EagleDraftInput, EagleVerifyInput

if TYPE_CHECKING:
    from sglang.srt.layers.radix_attention import RadixAttention
    from sglang.srt.model_executor.model_runner import ModelRunner

from sgl_kernel.flash_attn import flash_attn_with_kvcache


@dataclass
class FlashAttentionMetadata:
    """Metadata to be init once in the model forward pass,
    each layer's forward pass can reuse the metadata.

    For each init metadata function, we will try set up them in below order
    """

    # Sequence lengths for the forward batch
    cache_seqlens_int32: torch.Tensor = None
    # Maximum sequence length for query
    max_seq_len_q: int = 0
    # Maximum sequence length for key
    max_seq_len_k: int = 0
    # Cumulative sequence lengths for query
    cu_seqlens_q: torch.Tensor = None
    # Cumulative sequence lengths for key
    cu_seqlens_k: torch.Tensor = None
    # Window size (typically used by Gemma)
    window_size: tuple = (-1, -1)
    # Page table, the index of KV Cache Tables/Blocks
    page_table: torch.Tensor = None

    @dataclass
    class LocalAttentionMetadata:
        local_query_start_loc: torch.Tensor = None  # cu_seqlens_q for local attention
        local_seqused_k: torch.Tensor = None  # sequence lengths for local attention
        local_block_table: torch.Tensor = None  # block table for local attention
        local_max_query_len: int = 0  # max query length for local attention
        local_max_seq_len: int = 0  # max sequence length for local attention

    local_attn_metadata: Optional[LocalAttentionMetadata] = None


# Copied from:
# https://github.com/houseroad/vllm/blob/4e45bfcaf928bdb9bd952b4ac922a3c205589ae8/vllm/v1/attention/backends/flash_attn.py
#
# Take in `query_start_loc_np` and `seq_lens_np` and break the sequences into
# local attention blocks, where each block is passed to the attention kernel
# as an independent local ("virtual") batch item.
#
# For example, if are performing a chunked prefill a batch of 3 sequences:
#   q_seqlens  = [4, 10, 5]
#   kv_seqlens = [6, 17, 9]
# Then normally for regular attention we would compute with an attention mask
#  for batch idx 0 (q_seqlens = 4, kv_seqlens = 6) like:
#   batch idx: 0 (q_seqlens = 4, kv_seqlens = 6)
#        k_toks >   0 1 2 3 4 5
#        q_toks v  _____________
#               0 | 1 1 1
#               1 | 1 1 1 1
#               2 | 1 1 1 1 1
#               3 | 1 1 1 1 1 1
#
# for local attention (with attn_chunk_size = 4) we would compute with an
#  attention mask like:
#   batch idx: 0  (q_seqlens = 4, kv_seqlens = 6, attn_chunk_size = 4)
#        k_toks >   0 1 2 3 4 5
#        q_toks v  _____________
#               0 | 1 1 1
#               1 | 1 1 1 1
#               2 |         1
#               3 |         1 1
#
# We can simulate this mask using standard flash-attention by breaking the
#  sequences into local ("virtual") batches, where each local batch item is a
#  local attention block, so in this case batch idx 0 would be broken up into:
#
#   local-batch idx: 0 (q_seqlens = 2, kv_seqlens = 4)  (batch 0)
#        k_toks >   0 1 2 3
#        q_toks v  _____________
#               0 | 1 1 1
#               1 | 1 1 1 1
#   local-batch idx: 1 (q_seqlens = 2, kv_seqlens = 2) (batch 0)
#        k_toks >   4 5
#        q_toks v  _____________
#               2 | 1
#               3 | 1 1
#
# e.g. if we have:
#   attn_chunk_size = 4
#   query_start_loc_np = [0, 4, 14, 19] (q_seqlens = [4, 10, 5])
# Then this function would return:
#                           __b0__  ______b1______  __b2__ < orig batch indices
#   q_seqlens_local    = [   2,  2,  1,  4,  4,  1,  4,  1]
#   cu_seqlens_q_local = [0, 4,  6, 10, 14, 18, 19, 23, 24]
#   seqlens_k_local    = [   4,  2,  4,  4,  4,  1,  4,  1]
#   block_table_local  : shape[local_virtual_batches, pages_per_local_batch]
def make_local_attention_virtual_batches(
    attn_chunk_size: int,
    query_start_loc_np: np.ndarray,
    seq_lens_np: np.ndarray,
    block_table: torch.Tensor,
    page_size: int = 0,
) -> tuple[np.ndarray, np.ndarray, np.ndarray, torch.Tensor]:
    """
    Take in `query_start_loc_np` and `seq_lens_np` and break the sequences into
    local attention blocks, where each block is passed to the attention kernel
    as an independent local ("virtual") batch item.

    Args:
        attn_chunk_size: Size of local attention chunks
        query_start_loc_np: Cumulative sum of query lengths (numpy array)
        seq_lens_np: Sequence lengths (numpy array)
        block_table: Block table for KV cache
        page_size: Size of each page in the KV cache

    Returns:
        seqlens_q_local: Query sequence lengths for local attention
        cu_seqlens_q_local: Cumulative sum of query sequence lengths for local attention
        seqlens_k_local: Key sequence lengths for local attention
        block_table_local: Block table for local attention
    """
    q_seqlens = query_start_loc_np[1:] - query_start_loc_np[:-1]
    actual_batch_size = seq_lens_np.shape[0]

    # Handle if we are starting in the middle of a local attention block,
    #  we assume q_seqlens > 0 (for all elements), for each batch idx we compute
    #  the number of tokens that are not in the first local attention block and
    #  then we can simply use a cdiv for the rest.
    # For example if we have:
    #   attn_chunk_size = 4
    #   q_seqlens = [4, 10, 5]
    #   k_seqlens = [6, 17, 9]
    # Then we would get:
    #   new_tokens_in_first_block = [2, 1, 4]
    #   local_blocks = [2, 4, 2]
    q_tokens_in_first_block = np.minimum(
        attn_chunk_size - ((seq_lens_np - q_seqlens) % attn_chunk_size), q_seqlens
    ).astype(np.int32)
    tokens_in_last_block = attn_chunk_size + (seq_lens_np % -attn_chunk_size)
    local_blocks = 1 + cdiv(q_seqlens - q_tokens_in_first_block, attn_chunk_size)

    # Once we know the number of local blocks we can compute the request spans
    #  for each batch idx, we can figure out the number of "virtual" requests we
    #  have to make,
    # For the above example we would get:
    #   seqlens_q_local = [2, 2, 1, 4, 4, 1, 4, 1]
    #
    # First Get batched arange. (E.g., [2, 4, 2] -> [0, 1, 0, 1, 2, 3, 0, 1])
    #   (TODO: max a utility to share this code with _prepare_inputs)
    # arange step 1. [2, 4, 2] -> [2, 6, 8]
    cu_num_blocks = np.cumsum(local_blocks)
    virtual_batches = cu_num_blocks[-1]
    # arange step 2. [2, 6, 8] -> [0, 0, 2, 2, 2, 2, 6, 6]
    block_offsets = np.repeat(cu_num_blocks - local_blocks, local_blocks)
    # arange step 3. [0, 1, 0, 1, 2, 3, 0, 1]
    arange = np.arange(virtual_batches, dtype=np.int32) - block_offsets
    # also compute reverse arange (i.e. [1, 0, 3, 2, 1, 0, 1, 0])
    rarange = np.repeat(local_blocks, local_blocks) - arange - 1
    # Then we can compute the seqlens_q_local, handling the fact that the
    #  first and last blocks could be partial
    seqlens_q_local = np.repeat(q_seqlens - q_tokens_in_first_block, local_blocks)
    # set the first block since this may be a partial block
    seqlens_q_local[arange == 0] = q_tokens_in_first_block
    # set the remaining blocks
    seqlens_q_local[arange > 0] = np.minimum(
        seqlens_q_local - attn_chunk_size * (arange - 1), attn_chunk_size
    )[arange > 0]

    # convert from q_seqlens to cu_seqlens_q
    cu_seqlens_q_local = np.pad(np.cumsum(seqlens_q_local), (1, 0)).astype(np.int32)

    # compute the seqlens_k_local,
    #  basically a full local attention block for all but the last block in each
    #  batch
    # For our example this will be:
    #   seqlens_k_local = [4, 2, 4, 4, 4, 1, 4, 1]
    seqlens_k_local = np.full(cu_num_blocks[-1], attn_chunk_size, dtype=np.int32)
    seqlens_k_local[cu_num_blocks - 1] = tokens_in_last_block

    k_seqstarts_absolute = np.repeat(seq_lens_np, local_blocks) - (
        rarange * attn_chunk_size + np.repeat(tokens_in_last_block, local_blocks)
    )
    # For the example the local attention blocks start at:
    #                           _b0_  _____b1_____  _b2_
    #   k_seqstarts_absolute = [0, 4, 4, 8, 12, 16, 4, 8]
    block_starts = k_seqstarts_absolute // page_size

    assert attn_chunk_size % page_size == 0, (
        f"attn_chunk_size {attn_chunk_size} is not "
        f"divisible by page_size {page_size}"
    )
    pages_per_local_batch = attn_chunk_size // page_size

    # Create a block_table for the local attention blocks
    # For out example if we have a block-table like (assuming page_size=2):
    #   block_table = [
    #     [ 0,  1,  2,  3,  4,  5,  6,  7,  8,  9],  < batch 0
    #     [10, 11, 12, 13, 14, 15, 16, 17, 18, 19],  < batch 1
    #     [20, 21, 22, 23, 24, 25, 26, 27, 28, 29],  < batch 2
    #   ]
    # Then for the local batches we would want a block-table like
    #   block_table_local = [
    #     [  0,  1 ], < local-batch 0, (batch 0, starting from k[0])
    #     [  2,  3 ], < local-batch 1, (batch 0, starting from k[4])
    #     [ 12, 13 ], < local-batch 2, (batch 1, starting from k[4])
    #     [ 14, 15 ], < local-batch 3, (batch 1, starting from k[8])
    #     [ 16, 17 ], < local-batch 4, (batch 1, starting from k[12])
    #     [ 18, 19 ], < local-batch 5, (batch 1, starting from k[16])
    #     [ 22, 23 ], < local-batch 6, (batch 2, starting from k[4])
    #     [ 24, 25 ], < local-batch 7, (batch 2, starting from k[8])
    #   ]
    block_indices = np.broadcast_to(
        np.arange(pages_per_local_batch, dtype=np.int32),
        (virtual_batches, pages_per_local_batch),
    ) + np.expand_dims(block_starts, axis=1)
    block_indices = block_indices.flatten()
    batch_indices = np.repeat(
        np.arange(actual_batch_size, dtype=np.int32),
        local_blocks * pages_per_local_batch,
    )
    block_table_local = block_table[batch_indices, block_indices].view(
        virtual_batches, -1
    )

    return seqlens_q_local, cu_seqlens_q_local, seqlens_k_local, block_table_local


def cdiv(a: int, b: int) -> int:
    """Ceiling division."""
    return -(a // -b)


class FlashAttentionBackend(AttentionBackend):
    """FlashAttention backend implementation.

    Note about the init:
    - If no spec decoding
        - FlashAttentionBackend will be init once when the server starts.
    - If spec decoding
        - FlashAttentionBackend will be init once for the target worker
        - FlashAttentionMultiStepBackend will be once for the draft worker
            - It will spawn num_steps FlashAttentionBackend for the draft worker

    Note about CUDA Graph:
    - We only support CUDA Graph for Decode (Normal Decode and Draft Decode) and Target Verify.
    - We don't support CUDA Graph for Extend and Draft Extend.
    - When server init, init_cuda_graph_state will be called first and then init_cuda_graph_capture will be called.
    - For each forward batch, init_replay_cuda_graph will be called first and then replay the graph.
    """

    def __init__(
        self,
        model_runner: ModelRunner,
        skip_prefill: bool = False,
        speculative_step_id=0,
        topk=0,
        speculative_num_steps=0,
    ):
        super().__init__()

        assert not (
            model_runner.sliding_window_size is not None
            and model_runner.model_config.is_encoder_decoder
        ), "Sliding window and cross attention are not supported together"

        self.forward_metadata: FlashAttentionMetadata = None
        self.max_context_len = model_runner.model_config.context_len
        self.device = model_runner.device
        self.decode_cuda_graph_metadata = {}
        self.target_verify_metadata = {}
        self.req_to_token = model_runner.req_to_token_pool.req_to_token
        self.page_size = model_runner.page_size
        self.use_mla = (
            model_runner.model_config.attention_arch == AttentionArch.MLA
        ) and (not global_server_args_dict["disable_mla"])
        self.skip_prefill = skip_prefill

        self.topk = topk
        self.speculative_num_steps = speculative_num_steps
        self.speculative_num_draft_tokens = (
            model_runner.server_args.speculative_num_draft_tokens
        )
        self.speculative_step_id = speculative_step_id

        # Local attention settings
        self.attention_chunk_size = (
            model_runner.attention_chunk_size
            if hasattr(model_runner, "attention_chunk_size")
            else None
        )

    def init_forward_metadata(self, forward_batch: ForwardBatch):
        """Initialize forward metadata hence all layers in the forward pass can reuse it."""
        metadata = FlashAttentionMetadata()
        seqlens_in_batch = forward_batch.seq_lens
        batch_size = len(seqlens_in_batch)
        device = seqlens_in_batch.device

        if forward_batch.forward_mode.is_decode():
            # Draft Decode
            if forward_batch.spec_info is not None:
                metadata.cache_seqlens_int32 = (
                    seqlens_in_batch + (self.speculative_step_id + 1)
                ).to(torch.int32)
                metadata.max_seq_len_k = forward_batch.seq_lens_cpu.max().item() + (
                    self.speculative_step_id + 1
                )
                metadata.cu_seqlens_q = torch.arange(
                    0, batch_size + 1, dtype=torch.int32, device=device
                )
                metadata.cu_seqlens_k = torch.nn.functional.pad(
                    torch.cumsum(
                        metadata.cache_seqlens_int32, dim=0, dtype=torch.int32
                    ),
                    (1, 0),
                )
                metadata.page_table = forward_batch.req_to_token_pool.req_to_token[
                    forward_batch.req_pool_indices, : metadata.max_seq_len_k
                ]
            else:
                # Normal Decode
                metadata.cache_seqlens_int32 = seqlens_in_batch.to(torch.int32)
                metadata.max_seq_len_k = forward_batch.seq_lens_cpu.max().item()
                metadata.cu_seqlens_q = torch.arange(
                    0, batch_size + 1, dtype=torch.int32, device=device
                )
                metadata.cu_seqlens_k = torch.nn.functional.pad(
                    torch.cumsum(seqlens_in_batch, dim=0, dtype=torch.int32), (1, 0)
                )
                metadata.page_table = forward_batch.req_to_token_pool.req_to_token[
                    forward_batch.req_pool_indices, : metadata.max_seq_len_k
                ]
        elif forward_batch.forward_mode.is_target_verify():
            metadata.cache_seqlens_int32 = (
                forward_batch.seq_lens + self.speculative_num_draft_tokens
            ).to(torch.int32)
            metadata.max_seq_len_q = self.speculative_num_draft_tokens
            metadata.max_seq_len_k = (
                forward_batch.seq_lens_cpu.max().item()
                + self.speculative_num_draft_tokens
            )
            metadata.cu_seqlens_q = torch.arange(
                0,
                batch_size * self.speculative_num_draft_tokens + 1,
                self.speculative_num_draft_tokens,
                dtype=torch.int32,
                device=device,
            )
            metadata.cu_seqlens_k = torch.nn.functional.pad(
                torch.cumsum(metadata.cache_seqlens_int32, dim=0, dtype=torch.int32),
                (1, 0),
            )
            metadata.page_table = forward_batch.req_to_token_pool.req_to_token[
                forward_batch.req_pool_indices, : metadata.max_seq_len_k
            ]

        elif forward_batch.forward_mode.is_extend_or_draft_extend():
            metadata.cache_seqlens_int32 = seqlens_in_batch.to(torch.int32)
            metadata.max_seq_len_k = forward_batch.seq_lens_cpu.max().item()
            metadata.cu_seqlens_k = torch.nn.functional.pad(
                torch.cumsum(seqlens_in_batch, dim=0, dtype=torch.int32), (1, 0)
            )
            metadata.page_table = forward_batch.req_to_token_pool.req_to_token[
                forward_batch.req_pool_indices, : metadata.max_seq_len_k
            ]
<<<<<<< HEAD
=======

            # Precompute cumulative sequence lengths
>>>>>>> db452760
            if (
                any(forward_batch.extend_prefix_lens_cpu)
                or forward_batch.forward_mode == ForwardMode.DRAFT_EXTEND
            ):
                extend_seq_lens = forward_batch.extend_seq_lens
                metadata.max_seq_len_q = max(forward_batch.extend_seq_lens_cpu)
                metadata.cu_seqlens_q = torch.nn.functional.pad(
                    torch.cumsum(extend_seq_lens, dim=0, dtype=torch.int32), (1, 0)
                )
            else:
                metadata.max_seq_len_q = metadata.max_seq_len_k
                metadata.cu_seqlens_q = metadata.cu_seqlens_k

<<<<<<< HEAD
        # Convert the page table to a strided format which is needed by FA3 API
=======
            # Setup local attention if enabled
            if (
                self.attention_chunk_size is not None
                and forward_batch.forward_mode == ForwardMode.EXTEND
            ):
                # Convert tensors to numpy for local attention processing
                cu_seqlens_q_np = metadata.cu_seqlens_q.cpu().numpy()
                seq_lens_np = metadata.cache_seqlens_int32.cpu().numpy()

                # Adjust attention_chunk_size based on the actual sequence length
                # to avoid index out of bounds errors
                max_seq_len = seq_lens_np.max()
                effective_chunk_size = min(self.attention_chunk_size, max_seq_len)
                # Make sure effective_chunk_size is divisible by page_size
                effective_chunk_size = (
                    effective_chunk_size // self.page_size
                ) * self.page_size
                if effective_chunk_size < self.page_size:
                    effective_chunk_size = self.page_size

                # Create local attention metadata
                (
                    seqlens_q_local_np,
                    cu_seqlens_q_local_np,
                    seqlens_k_local_np,
                    block_table_local,
                ) = make_local_attention_virtual_batches(
                    effective_chunk_size,
                    cu_seqlens_q_np,
                    seq_lens_np,
                    metadata.page_table,
                    self.page_size,
                )

                local_metadata = FlashAttentionMetadata.LocalAttentionMetadata(
                    local_query_start_loc=torch.from_numpy(cu_seqlens_q_local_np).to(
                        device
                    ),
                    local_seqused_k=torch.from_numpy(seqlens_k_local_np).to(device),
                    local_block_table=block_table_local,
                    local_max_query_len=seqlens_q_local_np.max(),
                    local_max_seq_len=seqlens_k_local_np.max(),
                )
                metadata.local_attn_metadata = local_metadata

        # Precompute strided indices
>>>>>>> db452760
        if self.page_size > 1:
            self.strided_indices = torch.arange(
                0, metadata.page_table.shape[1], self.page_size, device=self.device
            )
            metadata.page_table = (
                metadata.page_table[:, self.strided_indices] // self.page_size
            )

        self.forward_metadata = metadata

    def forward_extend(
        self,
        q: torch.Tensor,
        k: torch.Tensor,
        v: torch.Tensor,
        layer: RadixAttention,
        forward_batch: ForwardBatch,
        save_kv_cache=True,
    ):
        if k is not None:
            assert v is not None
            if save_kv_cache:
                cache_loc = (
                    forward_batch.out_cache_loc
                    if not layer.is_cross_attention
                    else forward_batch.encoder_out_cache_loc
                )
                if not self.use_mla:
                    forward_batch.token_to_kv_pool.set_kv_buffer(
                        layer, cache_loc, k, v, layer.k_scale, layer.v_scale
                    )
                else:
                    forward_batch.token_to_kv_pool.set_kv_buffer(
                        layer,
                        cache_loc,
                        k,
                        v,
                    )

        # Use precomputed metadata across all layers
        metadata = self.forward_metadata

        # Calculate window size (can be moved to metadata if layer properties don't change)
        # we don't do layer.sliding_window_size - 1 since in model.get_attention_sliding_window_size() we already - 1
        # here is two side inclusive
        window_size = (
            (layer.sliding_window_size, 0)
            if layer.sliding_window_size is not None
            else (-1, -1)
        )

<<<<<<< HEAD
=======
        # Check if we should use local attention
        use_local_attn = (
            self.attention_chunk_size is not None
            and metadata.local_attn_metadata is not None
            and (hasattr(layer, "use_irope") and layer.use_irope)
        )

        # Get the appropriate page table based on whether we're using local attention
        if use_local_attn:
            local_metadata = metadata.local_attn_metadata
            page_table = local_metadata.local_block_table
            cu_seqlens_q = local_metadata.local_query_start_loc
            cache_seqlens = local_metadata.local_seqused_k
            max_seqlen_q = local_metadata.local_max_query_len
            max_seqlen_k = local_metadata.local_max_seq_len
        else:
            page_table = metadata.page_table
            cu_seqlens_q = metadata.cu_seqlens_q
            cache_seqlens = metadata.cache_seqlens_int32
            max_seqlen_q = metadata.max_seq_len_q
            max_seqlen_k = metadata.max_seq_len_k
            cu_seqlens_k = metadata.cu_seqlens_k

        # Use Flash Attention for prefill
>>>>>>> db452760
        if not self.use_mla:
            # Do multi-head attention
            kv_cache = forward_batch.token_to_kv_pool.get_kv_buffer(layer.layer_id)
            key_cache, value_cache = kv_cache[0], kv_cache[1]
            key_cache = key_cache.view(
                -1, self.page_size, layer.tp_k_head_num, layer.head_dim
            )
            value_cache = value_cache.view(
                -1, self.page_size, layer.tp_v_head_num, layer.head_dim
            )
            o = flash_attn_with_kvcache(
                q=q.contiguous().view(-1, layer.tp_q_head_num, layer.head_dim),
                k_cache=key_cache,
                v_cache=value_cache,
<<<<<<< HEAD
                page_table=metadata.page_table,
                cache_seqlens=metadata.cache_seqlens_int32,
                cu_seqlens_q=metadata.cu_seqlens_q,
                cu_seqlens_k_new=metadata.cu_seqlens_k,
                max_seqlen_q=metadata.max_seq_len_q,
=======
                page_table=page_table,
                cache_seqlens=cache_seqlens,
                cu_seqlens_q=cu_seqlens_q,
                cu_seqlens_k_new=cu_seqlens_k if not use_local_attn else None,
                max_seqlen_q=max_seqlen_q,
>>>>>>> db452760
                softmax_scale=layer.scaling,
                causal=True,
                window_size=window_size,
                softcap=layer.logit_cap,
                k_descale=layer.k_scale,
                v_descale=layer.v_scale,
            )
        else:
            # Do absorbed multi-latent attention
            kv_cache = forward_batch.token_to_kv_pool.get_key_buffer(layer.layer_id)
            k_rope = kv_cache[:, :, layer.v_head_dim :]
            c_kv = kv_cache[:, :, : layer.v_head_dim]
            k_rope_cache = k_rope.view(
                -1,
                self.page_size,
                layer.tp_k_head_num,
                layer.head_dim - layer.v_head_dim,
            )
            c_kv_cache = c_kv.view(
                -1, self.page_size, layer.tp_v_head_num, layer.v_head_dim
            )

            q_all = q.contiguous().view(-1, layer.tp_q_head_num, layer.head_dim)
            q_nope = q_all[:, :, : layer.v_head_dim]
            q_rope = q_all[:, :, layer.v_head_dim :]
            o = flash_attn_with_kvcache(
                q=q_rope,
                k_cache=k_rope_cache,
                v_cache=c_kv_cache,
                qv=q_nope,
<<<<<<< HEAD
                page_table=metadata.page_table,
                cache_seqlens=metadata.cache_seqlens_int32,
                cu_seqlens_q=metadata.cu_seqlens_q,
                cu_seqlens_k_new=metadata.cu_seqlens_k,
                max_seqlen_q=metadata.max_seq_len_q,
=======
                page_table=page_table,
                cache_seqlens=cache_seqlens,
                cu_seqlens_q=cu_seqlens_q,
                cu_seqlens_k_new=cu_seqlens_k if not use_local_attn else None,
                max_seqlen_q=max_seqlen_q,
>>>>>>> db452760
                softmax_scale=layer.scaling,
                causal=True,
                softcap=layer.logit_cap,
                k_descale=layer.k_scale,
                v_descale=layer.v_scale,
            )

        return o.view(-1, layer.tp_q_head_num * layer.v_head_dim)

    def forward_decode(
        self,
        q: torch.Tensor,
        k: torch.Tensor,
        v: torch.Tensor,
        layer: RadixAttention,
        forward_batch: ForwardBatch,
        save_kv_cache=True,
    ) -> torch.Tensor:
        if k is not None:
            assert v is not None
            if save_kv_cache:
                cache_loc = (
                    forward_batch.out_cache_loc
                    if not layer.is_cross_attention
                    else forward_batch.encoder_out_cache_loc
                )
                if not self.use_mla:
                    forward_batch.token_to_kv_pool.set_kv_buffer(
                        layer, cache_loc, k, v, layer.k_scale, layer.v_scale
                    )
                else:
                    forward_batch.token_to_kv_pool.set_kv_buffer(
                        layer,
                        cache_loc,
                        k,
                        v,
                    )

        # Use precomputed metadata across all layers
        metadata = self.forward_metadata

        # Calculate window size (can be moved to metadata if layer properties don't change)
        # we don't do layer.sliding_window_size - 1 since in model.get_attention_sliding_window_size() we already - 1
        # here is two side inclusive
        window_size = (
            (layer.sliding_window_size, 0)
            if layer.sliding_window_size is not None
            else (-1, -1)
        )

        if not self.use_mla:
            # Do multi-head attention
            kv_cache = forward_batch.token_to_kv_pool.get_kv_buffer(layer.layer_id)
            key_cache, value_cache = kv_cache[0], kv_cache[1]
            key_cache = key_cache.view(
                -1, self.page_size, layer.tp_k_head_num, layer.head_dim
            )
            value_cache = value_cache.view(
                -1, self.page_size, layer.tp_v_head_num, layer.head_dim
            )

            q_reshaped = q.contiguous().view(-1, layer.tp_q_head_num, layer.head_dim)
            o = flash_attn_with_kvcache(
                q=q_reshaped,
                k_cache=key_cache,
                v_cache=value_cache,
                page_table=metadata.page_table,
                cache_seqlens=metadata.cache_seqlens_int32,
                cu_seqlens_q=metadata.cu_seqlens_q,
                cu_seqlens_k_new=metadata.cu_seqlens_k,
                max_seqlen_q=1,
                softmax_scale=layer.scaling,
                causal=True,
                window_size=window_size,
                softcap=layer.logit_cap,
                k_descale=layer.k_scale,
                v_descale=layer.v_scale,
            )
        else:
            # Do absorbed multi-latent attention
            kv_cache = forward_batch.token_to_kv_pool.get_key_buffer(layer.layer_id)
            k_rope = kv_cache[:, :, layer.v_head_dim :]
            c_kv = kv_cache[:, :, : layer.v_head_dim]
            k_rope_cache = k_rope.view(
                -1,
                self.page_size,
                layer.tp_k_head_num,
                layer.head_dim - layer.v_head_dim,
            )
            c_kv_cache = c_kv.view(
                -1, self.page_size, layer.tp_v_head_num, layer.v_head_dim
            )

            q_all = q.contiguous().view(-1, layer.tp_q_head_num, layer.head_dim)
            q_nope = q_all[:, :, : layer.v_head_dim]
            q_rope = q_all[:, :, layer.v_head_dim :]

            o = flash_attn_with_kvcache(
                q=q_rope,
                k_cache=k_rope_cache,
                v_cache=c_kv_cache,
                qv=q_nope,
                page_table=metadata.page_table,
                cache_seqlens=metadata.cache_seqlens_int32,
                cu_seqlens_q=metadata.cu_seqlens_q,
                cu_seqlens_k_new=metadata.cu_seqlens_k,
                max_seqlen_q=1,
                softmax_scale=layer.scaling,
                causal=True,
                softcap=layer.logit_cap,
                k_descale=layer.k_scale,
                v_descale=layer.v_scale,
            )
        return o.view(-1, layer.tp_q_head_num * layer.v_head_dim)

    def init_cuda_graph_state(self, max_bs: int):
        """Initialize CUDA graph state for the attention backend.

        Args:
            max_bs (int): Maximum batch size to support in CUDA graphs

        This creates fixed-size tensors that will be reused during CUDA graph replay
        to avoid memory allocations.
        """
        self.decode_cuda_graph_metadata = {
            "cache_seqlens": torch.zeros(max_bs, dtype=torch.int32, device=self.device),
            "cu_seqlens_q": torch.arange(
                0, max_bs + 1, dtype=torch.int32, device=self.device
            ),
            "cu_seqlens_k": torch.zeros(
                max_bs + 1, dtype=torch.int32, device=self.device
            ),
            "page_table": torch.zeros(
                max_bs,
                (self.max_context_len + self.page_size - 1) // self.page_size,
                dtype=torch.int32,
                device=self.device,
            ),
            "page_table_draft_decode": torch.zeros(
                max_bs,
                (self.max_context_len + self.page_size - 1) // self.page_size,
                dtype=torch.int32,
                device=self.device,
            ),
            "strided_indices": torch.arange(
                0, self.max_context_len, self.page_size, device=self.device
            ),
        }

        self.target_verify_metadata = {
            "cache_seqlens": torch.zeros(max_bs, dtype=torch.int32, device=self.device),
            "cu_seqlens_q": torch.zeros(
                max_bs + 1, dtype=torch.int32, device=self.device
            ),
            "cu_seqlens_k": torch.zeros(
                max_bs + 1, dtype=torch.int32, device=self.device
            ),
            "page_table": torch.zeros(
                max_bs,
                (self.max_context_len + self.page_size - 1) // self.page_size,
                dtype=torch.int32,
                device=self.device,
            ),
            "strided_indices": torch.arange(
                0, self.max_context_len, self.page_size, device=self.device
            ),
        }

    def init_forward_metadata_capture_cuda_graph(
        self,
        bs: int,
        num_tokens: int,
        req_pool_indices: torch.Tensor,
        seq_lens: torch.Tensor,
        encoder_lens: Optional[torch.Tensor],
        forward_mode: ForwardMode,
        spec_info: Optional[Union[EagleDraftInput, EagleVerifyInput]],
    ):
        """Initialize forward metadata for capturing CUDA graph."""
        metadata = FlashAttentionMetadata()
        device = seq_lens.device
        if forward_mode.is_decode():
            if spec_info is not None:
                # Draft Decode
                metadata.cache_seqlens_int32 = self.decode_cuda_graph_metadata[
                    "cache_seqlens"
                ][:bs]
                metadata.max_seq_len_k = seq_lens.max().item() + (
                    self.speculative_step_id + 1
                )
                metadata.cu_seqlens_q = self.decode_cuda_graph_metadata["cu_seqlens_q"][
                    : bs + 1
                ]
                metadata.cu_seqlens_k = torch.nn.functional.pad(
                    torch.cumsum(
                        metadata.cache_seqlens_int32, dim=0, dtype=torch.int32
                    ),
                    (1, 0),
                )
                metadata.page_table = self.decode_cuda_graph_metadata[
                    "page_table_draft_decode"
                ][req_pool_indices, :]
            else:
                # Normal Decode
                # Get sequence information
                metadata.cache_seqlens_int32 = seq_lens.to(torch.int32)
                batch_size = len(seq_lens)
                device = seq_lens.device
                metadata.cu_seqlens_k = torch.nn.functional.pad(
                    torch.cumsum(seq_lens, dim=0, dtype=torch.int32), (1, 0)
                )
                # Precompute maximum sequence length
                metadata.max_seq_len_k = seq_lens.max().item()
                # Precompute page table
                metadata.page_table = self.decode_cuda_graph_metadata["page_table"][
                    req_pool_indices, :
                ]
                # Precompute cumulative sequence lengths
                metadata.cu_seqlens_q = torch.arange(
                    0, batch_size + 1, dtype=torch.int32, device=device
                )
            self.decode_cuda_graph_metadata[bs] = metadata
        elif forward_mode.is_target_verify():
            metadata.cache_seqlens_int32 = self.target_verify_metadata["cache_seqlens"][
                :bs
            ]
            metadata.cache_seqlens_int32.copy_(
                (seq_lens + self.speculative_num_draft_tokens).to(torch.int32)
            )

            metadata.max_seq_len_q = self.speculative_num_draft_tokens
            metadata.max_seq_len_k = (
                seq_lens.max().item() + self.speculative_num_draft_tokens
            )

            metadata.cu_seqlens_q = torch.arange(
                0,
                bs * self.speculative_num_draft_tokens + 1,
                self.speculative_num_draft_tokens,
                dtype=torch.int32,
                device=device,
            )

            metadata.cu_seqlens_k = self.target_verify_metadata["cu_seqlens_k"][
                : (bs + 1)
            ]

            metadata.page_table = self.target_verify_metadata["page_table"][
                req_pool_indices, :
            ]

            self.target_verify_metadata[bs] = metadata

        self.forward_metadata = metadata

    def init_forward_metadata_replay_cuda_graph(
        self,
        bs: int,
        req_pool_indices: torch.Tensor,
        seq_lens: torch.Tensor,
        seq_lens_sum: int,
        encoder_lens: Optional[torch.Tensor],
        forward_mode: ForwardMode,
        spec_info: Optional[Union[EagleDraftInput, EagleVerifyInput]],
        seq_lens_cpu: Optional[torch.Tensor],
        out_cache_loc: torch.Tensor = None,
    ):
        # """Initialize forward metadata for replaying CUDA graph."""
        seq_lens = seq_lens[:bs]
        seq_lens_cpu = seq_lens_cpu[:bs]
        req_pool_indices = req_pool_indices[:bs]
        if forward_mode.is_decode():
            metadata = self.decode_cuda_graph_metadata[bs]

            if spec_info is not None:
                # Draft Decode
                metadata.cache_seqlens_int32.copy_(
                    (seq_lens + (self.speculative_step_id + 1)).to(torch.int32)
                )

                metadata.max_seq_len_k = seq_lens_cpu.max().item() + (
                    self.speculative_step_id + 1
                )
                metadata.cu_seqlens_k.copy_(
                    torch.nn.functional.pad(
                        torch.cumsum(
                            metadata.cache_seqlens_int32, dim=0, dtype=torch.int32
                        ),
                        (1, 0),
                    )
                )

                page_table = self.req_to_token[
                    req_pool_indices, : metadata.max_seq_len_k
                ]

                metadata.page_table[:, : metadata.max_seq_len_k].copy_(page_table)
            else:
                # Normal Decode
                max_len = seq_lens_cpu.max().item()
                metadata.max_seq_len_k = max_len

                metadata.cache_seqlens_int32 = seq_lens.to(torch.int32)
                metadata.cu_seqlens_k = torch.nn.functional.pad(
                    torch.cumsum(seq_lens, dim=0, dtype=torch.int32), (1, 0)
                )

                max_seq_pages = (
                    metadata.max_seq_len_k + self.page_size - 1
                ) // self.page_size
                page_indices = self.req_to_token[
                    :,
                    self.decode_cuda_graph_metadata["strided_indices"][:max_seq_pages],
                ]
                page_indices = page_indices[req_pool_indices] // self.page_size
                metadata.page_table[:, :max_seq_pages].copy_(page_indices)
                metadata.page_table[:, max_seq_pages:].fill_(0)

        elif forward_mode.is_target_verify():
            metadata = self.target_verify_metadata[bs]
            metadata.cache_seqlens_int32.copy_(
                (seq_lens + self.speculative_num_draft_tokens).to(torch.int32)
            )

            metadata.max_seq_len_k = (
                seq_lens_cpu.max().item() + self.speculative_num_draft_tokens
            )
            metadata.cu_seqlens_k.copy_(
                torch.nn.functional.pad(
                    torch.cumsum(
                        metadata.cache_seqlens_int32, dim=0, dtype=torch.int32
                    ),
                    (1, 0),
                )
            )
            page_table = self.req_to_token[req_pool_indices, : metadata.max_seq_len_k]
            metadata.page_table[:, : metadata.max_seq_len_k].copy_(page_table)

        self.forward_metadata = metadata

    def get_cuda_graph_seq_len_fill_value(self):
        """Get the fill value for sequence length in CUDA graph."""
        return 0


class FlashAttentionMultiStepBackend:

    def __init__(
        self, model_runner: ModelRunner, topk: int, speculative_num_steps: int
    ):
        self.model_runner = model_runner
        self.topk = topk
        self.speculative_num_steps = speculative_num_steps

        # TODO: Support Topk > 1 for FlashAttentionBackend Spec Decoding
        assert (
            self.topk == 1
        ), "speculative_eagle_topk must be 1 for FlashAttentionMultiStepBackend"

        self.attn_backends = []
        for i in range(self.speculative_num_steps):
            self.attn_backends.append(
                FlashAttentionBackend(
                    model_runner,
                    speculative_step_id=i,
                    topk=self.topk,
                    speculative_num_steps=self.speculative_num_steps,
                )
            )

    def init_forward_metadata(self, forward_batch: ForwardBatch):
        for i in range(self.speculative_num_steps - 1):
            self.attn_backends[i].init_forward_metadata(forward_batch)

    def init_cuda_graph_state(self, max_bs: int):
        for i in range(self.speculative_num_steps):
            self.attn_backends[i].init_cuda_graph_state(max_bs)

    def init_forward_metadata_capture_cuda_graph(
        self,
        forward_batch: ForwardBatch,
    ):
        assert forward_batch.spec_info is not None
        assert isinstance(forward_batch.spec_info, EagleDraftInput)

        for i in range(self.speculative_num_steps - 1):
            self.attn_backends[i].init_forward_metadata_capture_cuda_graph(
                forward_batch.batch_size,
                forward_batch.batch_size * self.topk,
                forward_batch.req_pool_indices,
                forward_batch.seq_lens,
                encoder_lens=None,
                forward_mode=ForwardMode.DECODE,
                spec_info=forward_batch.spec_info,
            )

    def init_forward_metadata_replay_cuda_graph(
        self, forward_batch: ForwardBatch, bs: int
    ):
        assert forward_batch.spec_info is not None
        assert isinstance(forward_batch.spec_info, EagleDraftInput)

        for i in range(self.speculative_num_steps - 1):
            self.attn_backends[i].init_forward_metadata_replay_cuda_graph(
                bs,
                forward_batch.req_pool_indices,
                forward_batch.seq_lens,
                forward_batch.seq_lens_sum,
                encoder_lens=None,
                forward_mode=ForwardMode.DECODE,
                spec_info=forward_batch.spec_info,
                seq_lens_cpu=forward_batch.seq_lens_cpu,
                out_cache_loc=forward_batch.out_cache_loc,
            )<|MERGE_RESOLUTION|>--- conflicted
+++ resolved
@@ -1,18 +1,7 @@
 from __future__ import annotations
 
-<<<<<<< HEAD
-=======
+
 import numpy as np
-
-from sglang.srt.speculative.eagle_utils import EagleDraftInput, EagleVerifyInput
-
-"""
-Support different attention backends.
-Now there are three backends: FlashInfer, Triton and FlashAttention.
-Each backend supports two operators: extend (i.e. prefill with cached prefix) and decode.
-"""
-
->>>>>>> db452760
 from dataclasses import dataclass
 from typing import TYPE_CHECKING, Optional, Union
 
@@ -388,11 +377,7 @@
             metadata.page_table = forward_batch.req_to_token_pool.req_to_token[
                 forward_batch.req_pool_indices, : metadata.max_seq_len_k
             ]
-<<<<<<< HEAD
-=======
-
-            # Precompute cumulative sequence lengths
->>>>>>> db452760
+
             if (
                 any(forward_batch.extend_prefix_lens_cpu)
                 or forward_batch.forward_mode == ForwardMode.DRAFT_EXTEND
@@ -406,9 +391,6 @@
                 metadata.max_seq_len_q = metadata.max_seq_len_k
                 metadata.cu_seqlens_q = metadata.cu_seqlens_k
 
-<<<<<<< HEAD
-        # Convert the page table to a strided format which is needed by FA3 API
-=======
             # Setup local attention if enabled
             if (
                 self.attention_chunk_size is not None
@@ -454,8 +436,7 @@
                 )
                 metadata.local_attn_metadata = local_metadata
 
-        # Precompute strided indices
->>>>>>> db452760
+        # Convert the page table to a strided format which is needed by FA3 API
         if self.page_size > 1:
             self.strided_indices = torch.arange(
                 0, metadata.page_table.shape[1], self.page_size, device=self.device
@@ -507,8 +488,6 @@
             else (-1, -1)
         )
 
-<<<<<<< HEAD
-=======
         # Check if we should use local attention
         use_local_attn = (
             self.attention_chunk_size is not None
@@ -533,7 +512,6 @@
             cu_seqlens_k = metadata.cu_seqlens_k
 
         # Use Flash Attention for prefill
->>>>>>> db452760
         if not self.use_mla:
             # Do multi-head attention
             kv_cache = forward_batch.token_to_kv_pool.get_kv_buffer(layer.layer_id)
@@ -548,19 +526,11 @@
                 q=q.contiguous().view(-1, layer.tp_q_head_num, layer.head_dim),
                 k_cache=key_cache,
                 v_cache=value_cache,
-<<<<<<< HEAD
-                page_table=metadata.page_table,
-                cache_seqlens=metadata.cache_seqlens_int32,
-                cu_seqlens_q=metadata.cu_seqlens_q,
-                cu_seqlens_k_new=metadata.cu_seqlens_k,
-                max_seqlen_q=metadata.max_seq_len_q,
-=======
                 page_table=page_table,
                 cache_seqlens=cache_seqlens,
                 cu_seqlens_q=cu_seqlens_q,
                 cu_seqlens_k_new=cu_seqlens_k if not use_local_attn else None,
                 max_seqlen_q=max_seqlen_q,
->>>>>>> db452760
                 softmax_scale=layer.scaling,
                 causal=True,
                 window_size=window_size,
@@ -591,19 +561,11 @@
                 k_cache=k_rope_cache,
                 v_cache=c_kv_cache,
                 qv=q_nope,
-<<<<<<< HEAD
-                page_table=metadata.page_table,
-                cache_seqlens=metadata.cache_seqlens_int32,
-                cu_seqlens_q=metadata.cu_seqlens_q,
-                cu_seqlens_k_new=metadata.cu_seqlens_k,
-                max_seqlen_q=metadata.max_seq_len_q,
-=======
                 page_table=page_table,
                 cache_seqlens=cache_seqlens,
                 cu_seqlens_q=cu_seqlens_q,
                 cu_seqlens_k_new=cu_seqlens_k if not use_local_attn else None,
                 max_seqlen_q=max_seqlen_q,
->>>>>>> db452760
                 softmax_scale=layer.scaling,
                 causal=True,
                 softcap=layer.logit_cap,
